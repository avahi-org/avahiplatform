# avahiplatform
[![GitHub stars](https://img.shields.io/github/stars/avahi-org/avahiplatform)](https://star-history.com/#avahiplatform/avahiplatform)
[![PyPI - License](https://img.shields.io/pypi/l/avahiplatform?style=flat-square)](https://opensource.org/licenses/MIT)
[![PyPI - Downloads](https://img.shields.io/pypi/dm/avahiplatform?style=flat-square)](https://pypistats.org/packages/avahiplatform)

## Quickstart

### Installation

You can install avahiplatform by running:

```bash
pip install avahiplatform
```

## Welcome to AvahiPlatform! 🚀
Hey there, AI enthusiast! 👋 Are you ready to supercharge your Gen-AI projects? Look no further than AvahiPlatform - your new best friend in the world of Large Language Models (LLMs)!

With AvahiPlatform, you can **create and deploy GenAI applications on Bedrock in just 60 seconds**. It's that fast and easy!
### What's AvahiPlatform all about?
AvahiPlatform is not just a library; it's your ticket to effortless AI-powered applications. We've taken the complexity out of working with LLMs on AWS Bedrock, so you can focus on what really matters - bringing your brilliant ideas to life!

### Here's what makes AvahiPlatform special:

- Simplicity at its core: With just a few lines of Python code, you'll be up and running. No PhD in AI required! 😉
- AWS Bedrock integration: We've done the heavy lifting to seamlessly connect you with the power of AWS Bedrock. It's like having a direct line to AI goodness!
- Enterprise-ready: Whether you're a solo developer or part of a large team, AvahiPlatform scales with your needs. From proof-of-concept to production, we've got you covered.
- Python-friendly: If you can Python, you can AvahiPlatform. It's that simple!
- Global Gradio URL: Quickly generate and share a URL to allow others to experience your functionality directly from your running environment.
- Observability with metrics tracking and optional Prometheus integration 📊

## 🧱 What can you build with avahiplatform? 

- Text summarization (plain text, local files, S3 files) 📝
- Structured information extraction 🏗️
- Data masking 🕵️‍♀️
- Natural Language to SQL conversion 🗣️➡️💾
- PDF summarization 📄
- Grammar correction ✍️
- Product description generation 🛍️
- Image generation 🎨
- Image similarity 🔍🖼️
- Medical scribing 👩‍⚕️
- ICD-10 code generation 🏥
- CSV querying 📊
- Retrieval-Augmented Generation (RaG) with Sources 🔍📚
- Semantic Search 🔎💡
- Chatbot 🤖
- Global gradio URL for Any Functionality/Features 🌐
- Support for custom prompts and different Anthropic Claude model versions 🧠
- Error handling with user-friendly messages 🛠️

### Basic Usage

[![Open In Colab](https://colab.research.google.com/assets/colab-badge.svg)](https://colab.research.google.com/drive/1D323xAdN0eiM070tjPIE0cofkQLR4zpF?usp=sharing)

With the provided Google Colab notebook, you can easily test and explore the features of this project. Simply click the "Open In Colab" badge above to get started!


```python
import avahiplatform

# Initialize observability - You can access these metrics on specified prometheus_port, i.e in this case: 8000
avahiplatform.initialize_observability(metrics_file='./metrics.jsonl', start_prometheus=True, prometheus_port=8000)
# If you don't want to get prometheus metrics avahiplatform.initialize_observability(metrics_file='./metrics.jsonl', start_prometheus=True, prometheus_port=8000)

# Summarization - Text summarization (plain text, local files, S3 files) 📝
summary, input_tokens, output_tokens, cost = avahiplatform.summarize("This is a test string to summarize.")
print("Summary:", summary)

# Structured Extraction - Structured information extraction 🏗️
extraction, input_tokens, output_tokens, cost = avahiplatform.structredExtraction("This is a test string for extraction.")
print("Extraction:", extraction)

# Data Masking - Data masking 🕵️‍♀️
masked_data, input_tokens, output_tokens, cost = avahiplatform.DataMasking("This is a test string for Data Masking.")
print("Masked Data:", masked_data)

# PDF Summarization - PDF summarization 📄
summary, _, _, _ = avahiplatform.summarize("path/to/pdf/file.pdf")
print("PDF Summary:", summary)

# Grammar Correction - Grammar correction ✍️
corrected_text, _, _, _ = avahiplatform.grammarAssistant("Text with grammatical errors")
print("Corrected Text:", corrected_text)

# Product Description Generation - Product description generation 🛍️
description, _, _, _ = avahiplatform.productDescriptionAssistant("SKU123", "Summer Sale", "Young Adults")
print("Product Description:", description)

# Image Generation - Image generation 🎨
image, seed, cost = avahiplatform.imageGeneration("A beautiful sunset over mountains")
print("Generated Image:", image)

# Image similarity 🔍🖼️ 
# It supports pil image, local path, s3 path in 1st argument
# It supports pil image, local path, s3 path, folder_path, list of pil images in second argument
similarity_score, cost = avahiplatform.imageSimilarity("ford_endeavour.jpeg", "ford_interior.jpeg")
print("similarity_score:", similarity_score)

# Medical Scribing - Medical scribing 👩‍⚕️
medical_summary, _ = avahiplatform.medicalscribing("path/to/audio.mp3", "input-bucket", "iam-arn")
print("Medical Summary:", medical_summary)

# Icd10code Generation 🏥
codes = avahiplatform.icdcoding("Any prescription or path/to/prescription.txt")
print("Icd 10 codes:", codes)

# CSV querying 📊
csv_files = {
    "df1": "path/to/1st_csv.csv",
    "df2": "path/to/2nd_csv.csv"
}
# In the `csv_files` dictionary, you can pass any number of CSV files 1 or more than 1, but they must follow the structure where the key is the name and the value is the path(s3_path or local_path).
csv_query_answer = avahiplatform.query_csv("How many active locations are there in each region?",
                                           csv_file_paths=csv_files)
print(f"csv query answer: {csv_query_answer}")

# RaG with Sources 🔍📚
answer, sources = avahiplatform.perform_rag_with_sources("What is kafka?", s3_path="s3://your-bucket-path-where-doc-is-present/")
print(f"Generated answer: {answer}")
print(f"Retrieved sourcce: {sources}")

# Semantic Search 🔎💡
similar_docs = avahiplatform.perform_semantic_search("What is kafka?", s3_path="s3://your-bucket-path-where-doc-is-present/")
print(f"similar docs: {similar_docs}")

# Chatbot 🤖
--------------------------------
chatbot = avahiplatform.chatbot()
chatbot.initialize_instance(system_prompt="You are a python developer, you only answer queries related to python only, if you get any other queries, then please say I don't know")
chatbot_response = chatbot.chat(user_input="Create me a function to add 2 numbers")
print(f"chatbot_response: {chatbot_response}")

chatbot_response = chatbot.chat(user_input="What is avahi?")
print(f"chatbot_response: {chatbot_response}")

# Get chat history
chatbot_history = chatbot.get_history()
print(chatbot_history)

# clear_chat_history
chatbot.clear_history()
---------------------------------------

# Few examples for getting global gradio URL for Any Functionality/Features 🌐

# For summarizer
avahiplatform.summarize.create_url()

# For medical-scribing
avahiplatform.medicalscribing.create_url()

# For csv querying
avahiplatform.query_csv.create_url()

# For RAG with sources
avahiplatform.perform_rag_with_sources.create_url()

# For chatbot we first have initialize chatbot and then we can create the url
chatbot = avahiplatform.chatbot()
chatbot.create_url()

# This will generate a global URL which you can share with anyone, allowing them to explore and utilize any of the features which is running in your environment using avahiplatform sdk
```

## Configuration

### AWS Credentials Setup 🔐
AvahiPlatform requires AWS credentials to access AWS Bedrock and S3 services. You have two options for providing your AWS credentials:

Default AWS Credentials
- Configure your AWS credentials in the ~/.aws/credentials file
- Or use the AWS CLI to set up your credentials

Explicit AWS Credentials
- Pass the AWS Access Key ID and Secret Access Key directly when calling functions

💡 Tip: For detailed instructions on setting up AWS credentials, please refer to the [AWS CLI Configuration Guide](https://docs.aws.amazon.com/cli/latest/userguide/cli-configure-quickstart.html).

Ensuring your AWS credentials are correctly set up will allow you to seamlessly use all of AvahiPlatform's powerful features. If you encounter any issues with authentication, double-check your credential configuration or reach out to our support team for assistance.
## Usage Examples

### Summarization

```python
# Summarize text
summary, _, _, _ = avahiplatform.summarize("Text to summarize")

# Summarize a local file
summary, _, _, _ = avahiplatform.summarize("path/to/local/file.txt")

# Summarize a file from S3
summary, _, _, _ = avahiplatform.summarize("s3://bucket-name/file.txt", 
                                            aws_access_key_id="your_access_key", 
                                            aws_secret_access_key="your_secret_key")
```

### Structured Extraction

```python
extraction, _, _, _ = avahiplatform.structredExtraction("Text for extraction")
```

### Data Masking

```python
masked_data, _, _, _ = avahiplatform.DataMasking("Text containing sensitive information")
```

### Natural Language to SQL

```python
result = avahiplatform.nl2sql("Your natural language query", 
                               db_type="postgresql", username="user", password="pass",
                               host="localhost", port=5432, dbname="mydb")
```

### PDF Summarization

```python
summary, _, _, _ = avahiplatform.pdfsummarizer("path/to/file.pdf")
```

### Grammar Correction

```python
corrected_text, _, _, _ = avahiplatform.grammarAssistant("Text with grammatical errors")
```

### Product Description Generation

```python
description, _, _, _ = avahiplatform.productDescriptionAssistant("SKU123", "Summer Sale", "Young Adults")
```

### Image Generation

```python
image, seed, cost = avahiplatform.imageGeneration("A beautiful sunset over mountains")
```

### Medical Scribing

```python
summary, transcript = avahiplatform.medicalscribing("path/to/audio.mp3", "input-bucket", "iam-arn")

# Note in medical scribe in iam_arn: It should have iam pass role inline policy which should look like this:
{
	"Version": "2012-10-17",
	"Statement": [
		{
			"Effect": "Allow",
			"Action": [
				"iam:GetRole",
				"iam:PassRole"
			],
			"Resource": [
				"arn:aws:iam::<account-id>:role/<role-name>"
			]
		}
	]
}

Along with this, the role/user should have full access to both Transcribe and Comprehend.
```

### ICD-10 Code Generation

```python
icd_code = avahiplatform.icdcoding("local_file.txt")
```

### CSV Querying

```python
csv_files = {
    "df1": "path/to/1st_csv.csv",
    "df2": "path/to/2nd_csv.csv"
}
# In the `csv_files` dictionary, you can pass any number of CSV files 1 or more than 1, but they must follow the structure where the key is the name and the value is the path(s3_path or local_path).
csv_query_answer = avahiplatform.query_csv("<Your query goes here>",
                                           csv_file_paths=csv_files)
print(f"csv query answer: {csv_query_answer}")
```

### Global Gradio URL for Any Functionality/Features 🌐

```python
avahiplatform.feature_name.create_url()

For example:
- avahiplatform.summarize.create_url()
- avahiplatform.medicalscribing.create_url()
- avahiplatform.query_csv.create_url()

# For interactive chatbot
chatbot = avahiplatform.chatbot()
chatbot.create_url()
```


## Error Handling 🛠️

AvahiPlatform provides user-friendly error messages for common issues, ensuring you can quickly identify and resolve any problems. Here are some examples:

- ❌ Invalid AWS credentials
- 🔍 File not found
- 🔌 Database connection errors
- ⚠️ Unexpected errors

Our detailed error messages will guide you towards quick resolutions, keeping your development process smooth and efficient.

## Requirements 📋

To use AvahiPlatform, make sure you have the following:

- Python 3.9 or higher

### Required Libraries:
```
boto3==1.34.160
python-docx==1.1.2
PyMuPDF==1.24.9
loguru==0.7.2
setuptools==72.1.0
chromadb==0.5.3
sqlalchemy>=2.0.35
gradio>=4.44.0
tabulate==0.9.0
python-magic-bin>=0.4.14
pillow>=10.4.0
pandas>=2.2.3
```

You can install these dependencies using pip. We recommend using a virtual environment for your project.

## License 📄

This project is licensed under the MIT License. See the [Open-source MIT license](https://opensource.org/licenses/MIT) file for details.

## Contributing 🤝

We welcome contributions from the community! Whether you've found a bug or have a feature in mind, we'd love to hear from you. Here's how you can contribute:

1. Open an issue to discuss your ideas or report bugs
2. Fork the repository and create a new branch for your feature
3. Submit a pull request with your changes

Let's make AvahiPlatform even better together!

<<<<<<< HEAD
## Contributors 🎉

We would like to thank the following individuals for their valuable contributions:

### Avahi Team Members:
- **Abel Cotoñeto Padilla**
- **Sergio Martinez**
- **Nashita Khandaker**
- **Diana Lopez**
- **Shivangi Motwani**
- **Urvish Patel**
- **Amol Walnuj**
- **Om Patel**
- **Vivek Gohel**

### AWS Team Member:
- **Jon Turdiev**

## License 📄

This project is licensed under the MIT License. See the [Open-source MIT license](https://opensource.org/licenses/MIT) file for details.

=======
>>>>>>> 7adb718f
## Contact Us 📬

We're here to help! If you have any questions, suggestions, or just want to say hi, feel free to reach out:

- Author: Avahi Tech
- Email: info@avahitech.com
- GitHub: [https://github.com/avahi-org/avahiplatform](https://github.com/avahi-org/avahiplatform)

## Authors ✍️

Lead by Dhruv Motwani : https://github.com/DhruvAvahi

Contributors: 
- Abel : https://github.com/AbelCotonetoPadilla
- Amol : https://github.com/Amoldwalunj-awahi
- Diana : https://github.com/diana-avahitech
- Jon Turdiev: https://github.com/JonTurdiev
- Nashita : https://github.com/nashitak
- Om : https://github.com/om-avahi
- Sergio : https://github.com/SergioMartinezAvahitech
- Vivek : https://github.com/vivekavahi<|MERGE_RESOLUTION|>--- conflicted
+++ resolved
@@ -349,7 +349,6 @@
 
 Let's make AvahiPlatform even better together!
 
-<<<<<<< HEAD
 ## Contributors 🎉
 
 We would like to thank the following individuals for their valuable contributions:
@@ -372,8 +371,6 @@
 
 This project is licensed under the MIT License. See the [Open-source MIT license](https://opensource.org/licenses/MIT) file for details.
 
-=======
->>>>>>> 7adb718f
 ## Contact Us 📬
 
 We're here to help! If you have any questions, suggestions, or just want to say hi, feel free to reach out:
