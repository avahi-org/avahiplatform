--- conflicted
+++ resolved
@@ -5,11 +5,7 @@
 
 setup(
     name="avahiplatform",
-<<<<<<< HEAD
-    version="0.0.16",
-=======
     version="0.0.18",
->>>>>>> 212c3ad5
     description="An avahiai library which makes your Gen-AI tasks effortless",
     packages=find_packages(),
     long_description=long_description,
